from argparse import ArgumentParser
import copy
from dataclasses import dataclass
import json
import os
from pathlib import Path
import random
from typing import *
import gymnasium as gym
from kitbasher_rust import EngineWrapper, PyPlacedConfig
import torch_geometric  # type: ignore
from torch_geometric.data import Data, Batch  # type: ignore
from torch_geometric.nn.conv import GCNConv  # type: ignore
from torch_geometric.nn import DeepSetsAggregation  # type: ignore
from torch_geometric.nn import Sequential  # type: ignore
from torch_geometric.nn import aggr
from torch import Tensor
from pydantic import BaseModel

import torch
import torch.nn as nn
import torch_geometric.utils  # type: ignore
import wandb
from tqdm import tqdm
from safetensors.torch import save_model, load_model

from kitbasher.algorithms.dqn import train_dqn
from kitbasher.algorithms.replay_buffer import ReplayBuffer
from kitbasher.env import BLOCK_PARTS, ConstructionEnv
from kitbasher.pretraining import FeatureExtractor, Pretrained
from kitbasher.distributed_scorer import (
    get_scorer_fn,
)
from kitbasher.utils import create_directory, get_action, parse_args
from kitbasher.pretraining import ExpMeta as PretrainingExpMeta

_: Any
INF = 10**8

LABELS = [
    "sports car",
    "rowboat",
    "motorcycle",
    "tractor",
    "train",
    "helicopter",
    "plane",
    "spaceship",
    "skateboard",
    "hot air balloon",
]

RAND_MODELS = [
    ("./ldraw_models/skateboard1.ldr", 8),
    ("./ldraw_models/skateboard2.ldr", 8),
    ("./ldraw_models/rowboat1.ldr", 1),
    ("./ldraw_models/rowboat2.ldr", 1),
    ("./ldraw_models/spaceship1.ldr", 7),
    ("./ldraw_models/spaceship2.ldr", 7),
]

# Hyperparameters
class Config(BaseModel):
    train_steps: int = 1  # Number of steps to step through during sampling.
    iterations: int = 100000  # Number of sample/train iterations.
    train_iters: int = 1  # Number of passes over the samples collected.
    train_batch_size: int = 256  # Minibatch size while training models.
    discount: float = 1.0  # Discount factor applied to rewards.
    q_epsilon: float = (
        1.0  # Epsilon for epsilon greedy strategy. This gets annealed over time.
    )
    eval_steps: int = 8  # Number of eval runs to average over.
    max_eval_steps: int = 300  # Max number of steps to take during each eval run.
    q_lr: float = 0.0001  # Learning rate of the q net.
    buffer_size: int = 10_000  # Number of elements that can be stored in the buffer.
    target_update: int = 500  # Number of iterations before updating Q target.
    save_every: int = 100
    max_steps: int = (
        64  # Maximum number of steps that can be performed in the environment.
    )
    score_fn: str = (
        "volume"  # Score function to use. Choices: "volume", "connect", "clip".
    )
    use_potential: bool = (
        False  # If true, the agent is rewarded by the change in scoring on each timestep. Otherwise, the reward is only given at the end.
    )
    process_type: str = (
        "gcn"  # Type of operation in the processing step. Choices: ["deep_set", "gcn", "self_attn", "independent"]
    )
    max_actions_per_step: int = (
        100  # The maximum number of placements the environment provides at each step.
    )
    prompt: str = "a lego "
    process_layers: int = 2  # The number of layers in the process step.
    tanh_logit: bool = (
        False  # Whether we should apply the tanh activation function on the q value.
    )
    eval_every: int = 100
    norm_min: float = 0.7
    norm_max: float = 1.2
    no_advantage: bool = False
    out_dir: str = "runs"
    use_mirror: bool = False
    fe_path: str = ""
    freeze_fe: bool = False
    freeze_fe_for: int = -1
    single_class: str = "" # This can be a comma separated list too
    single_class_selected: str = "" # This can be a comma separated list too
    distr_scorer: bool = False
    max_queued_items: int = 8
    num_render_workers: int = 2
    part_emb_size: int = 32
    hidden_dim: int = 64
    last_step_sample_bonus: float = 1.0 # How many times likely the final step will be sampled compared to previous steps
    last_step_sample_bonus_start: float = 1.0 # Last step sample bonus at the start; will anneal to `last_step_sample_bonus`
    last_step_sample_bonus_start_steps: int = 0 # Annealing time for last step sample bonus
    add_steps: bool = False
<<<<<<< HEAD
    use_ldraw: bool = False
=======
    use_traj_returns: bool = False
>>>>>>> 19a0c2ad
    device: str = "cuda"

class ExpMeta(BaseModel):
    args: Config


class Lambda(nn.Module):
    """
    A parameterless module that just wraps a function.
    """

    def __init__(self, fn: Callable):
        nn.Module.__init__(self)
        self.fn = fn

    def forward(self, *args):
        return self.fn(*args)


class QNet(nn.Module):
    def __init__(
        self,
        num_parts: int,
        part_emb_size: int,
        num_steps: int,
        node_feature_dim: int,
        hidden_dim: int,
        process_type: str,
        tanh_logit: bool,
        no_advantage: bool,
        freeze_fe: bool,
        feature_extractor: Optional[FeatureExtractor] = None,
    ):
        nn.Module.__init__(self)
        assert process_type in ["deep_set", "gcn", "self_attn", "independent"]

        # Part embeddings
        self.embeddings = nn.Parameter(torch.rand([num_parts, part_emb_size]))

        # Encode-process-encode architecture
        self.encode = nn.Linear(part_emb_size + node_feature_dim, hidden_dim)
        process_layers: List[Union[Tuple[nn.Module, str], nn.Module]] = []
        for _ in range(num_steps):
            if process_type == "deep_set":
                process_layers.append(
                    (
                        DeepSetsAggregation(
                            nn.Linear(hidden_dim, hidden_dim),
                            nn.Linear(hidden_dim, hidden_dim),
                        ),
                        "x, batch -> x",
                    )
                )
                process_layers.append(
                    (
                        Lambda(lambda x, batch: torch.index_select(x, 0, batch)),
                        "x, batch -> x",
                    )
                )
            if process_type == "gcn":
                process_layers.append(
                    (GCNConv(hidden_dim, hidden_dim), "x, edge_index -> x")
                )
            if process_type == "independent":
                process_layers.append((nn.Linear(hidden_dim, hidden_dim), "x -> x"))
            process_layers.append(nn.ReLU())
        self.process = Sequential("x, edge_index, batch", process_layers)
        self.advantage = nn.Sequential(
            nn.Linear(hidden_dim, hidden_dim),
            nn.ReLU(),
            nn.Linear(hidden_dim, 1),
        )
        self.mean_aggr = aggr.MeanAggregation()

        self.use_advantage = not no_advantage
        if self.use_advantage:
            self.value = nn.Sequential(
                nn.Linear(hidden_dim, hidden_dim), nn.ReLU(), nn.Linear(hidden_dim, 1)
            )
        self.tanh_logit = tanh_logit
        self.feature_extractor = feature_extractor
        if freeze_fe:
            for param in self.feature_extractor.parameters():
                param.requires_grad = False

    def freeze_fe(self, should_freeze: bool):
        for param in self.feature_extractor.parameters():
            param.requires_grad = not should_freeze

    def forward(self, data: Data):
        data = data.sort()
        x, edge_index, batch, part_ids = (
            data.x,
            data.edge_index,
            data.batch,
            data.part_ids,
        )
        if self.feature_extractor:
            x = self.feature_extractor(data)  # Shape: (num_nodes, hidden_dim)
        else:
            edge_index = torch_geometric.utils.add_self_loops(edge_index)[0]
            part_embs = self.embeddings.index_select(
                0, part_ids
            )  # Shape: (num_nodes, part_emb_dim)
            node_embs = torch.cat(
                [part_embs, x], 1
            )  # Shape: (num_nodes, node_dim + part_emb_dim)
            x = self.encode(node_embs)  # Shape: (num_nodes, hidden_dim)
        x = self.process(x, edge_index, batch)  # Shape: (num_nodes, hidden_dim)
        advantage = self.advantage(x)  # Shape: (num_nodes, 1)

        # If advantages are enabled, q values are a combination of value + advantage
        if self.use_advantage:
            advantage_mean = self.mean_aggr(advantage, batch)  # Shape: (num_batches, 1)
            advantage_mean = torch.gather(
                advantage_mean, 0, batch.unsqueeze(1)
            )  # Shape: (num_nodes, 1)
            value_x = self.mean_aggr(x, batch)  # Shape: (num_batches, hidden_dim)
            value = self.value(value_x)  # Shape: (num_batches, 1)
            value = torch.gather(value, 0, batch.unsqueeze(1))  # Shape: (num_nodes, 1)
            q_val = value + advantage - advantage_mean
        # If advantages are disabled, the advantages directly become values
        else:
            q_val = advantage

        if self.tanh_logit:
            q_val = torch.tanh(q_val)
        return q_val


def process_obs(obs: Data) -> Batch:
    return Batch.from_data_list([obs])


def process_act_masks(obs: Data) -> Tensor:
    return obs.action_mask.bool()


if __name__ == "__main__":
    cfg: Config = parse_args(Config)
    device = torch.device(cfg.device)
    assert not (cfg.use_traj_returns and cfg.use_potential), "Trajectory returns can only be used sparsely"

    wandb.init(
        project="kitbasher",
        config=cfg.__dict__,
    )

    # Create out directory
    chkpt_path = create_directory(cfg.out_dir, ExpMeta(args=cfg))

    labels = LABELS
    if cfg.single_class:
        labels = [c.strip() for c in cfg.single_class.split(",")]
    selected_labels = list(range(len(labels)))
    if cfg.single_class_selected:
        selected_labels = [labels.index(c) for c in cfg.single_class_selected.split(",")]
    prompts = [cfg.prompt + l for l in labels]
    score_fn, eval_score_fn, start_fn, scorer_manager = get_scorer_fn(
        score_fn_name=cfg.score_fn,
        distr_scorer=cfg.distr_scorer,
        max_queued_items=cfg.max_queued_items,
        use_mirror=cfg.use_mirror,
        prompts=prompts,
        num_render_workers=cfg.num_render_workers,
        part_paths=[path.replace(".ron", ".glb") for path in BLOCK_PARTS],
        norm_min=cfg.norm_min,
        norm_max=cfg.norm_max,
        use_potential=cfg.use_potential,
    )
    with scorer_manager() as scorer:
        env = ConstructionEnv(
            score_fn=score_fn,
            start_fn=start_fn,
            max_actions_per_step=cfg.max_actions_per_step,
            use_potential=cfg.use_potential,
            max_steps=cfg.max_steps,
            prompts=prompts,
            selected_prompts=selected_labels,
            use_mirror=cfg.use_mirror,
            add_steps=cfg.add_steps,
        )
        test_env = ConstructionEnv(
            score_fn=eval_score_fn,
            start_fn=start_fn,
            max_actions_per_step=cfg.max_actions_per_step,
            use_potential=cfg.use_potential,
            max_steps=cfg.max_steps,
            prompts=prompts,
            selected_prompts=selected_labels,
            use_mirror=cfg.use_mirror,
            add_steps=cfg.add_steps,
        )

        # Initialize Q network
        obs_space = env.observation_space
        act_space = env.action_space
        assert isinstance(obs_space, gym.spaces.Graph)
        assert isinstance(obs_space.node_space, gym.spaces.Box)
        assert isinstance(act_space, gym.spaces.Discrete)
        feature_extractor = None
        if cfg.fe_path:
            meta_path = Path(cfg.fe_path).parent.parent / "meta.json"
            with open(meta_path, "r") as f:
                meta = PretrainingExpMeta.model_validate_json(f.read())
            clip_dim = 512
            pretrained = Pretrained(
                env.num_parts,
                meta.cfg.part_emb_size,
                meta.cfg.num_steps,
                obs_space.node_space.shape[0],
                cfg.hidden_dim,
                clip_dim,
            )
            load_model(pretrained, cfg.fe_path)
            feature_extractor = pretrained.feature_extractor
        q_net = QNet(
            env.num_parts,
            cfg.part_emb_size,
            cfg.process_layers,
            obs_space.node_space.shape[0],
            cfg.hidden_dim,
            cfg.process_type,
            tanh_logit=cfg.tanh_logit,
            no_advantage=cfg.no_advantage,
            freeze_fe=cfg.freeze_fe,
            feature_extractor=feature_extractor,
        )
        q_net_target = copy.deepcopy(q_net)
        q_net.to(device)
        q_net_target.to(device)
        q_opt = torch.optim.Adam(q_net.parameters(), lr=cfg.q_lr)

        # A replay buffer stores experience collected over all sampling runs
        buffer = ReplayBuffer(
            torch.Size((int(act_space.n),)),
            cfg.buffer_size,
            cfg.last_step_sample_bonus > 1,
        )

        obs_, info = env.reset()
        obs = process_obs(obs_)
        mask = process_act_masks(obs_)
        warmup_steps = int(cfg.buffer_size / cfg.train_steps)
<<<<<<< HEAD

        # If we're using our manual model policy, fill the buffer with this data
        if cfg.use_ldraw:
            while not buffer.filled:
                with torch.no_grad():
                    if random.random() < 0.88:
                        action = 0
                    else:
                        action = random.choice(
                            [i for i, b in enumerate((~mask.bool()).tolist()) if b]
                        )
                    obs_, reward, done, trunc, info_ = env.step(action)

                    # Normalize reward if last step
                    if (done or trunc) and not cfg.use_potential:
                        reward = (reward - cfg.norm_min) / (cfg.norm_max - cfg.norm_min)

                    next_obs = process_obs(obs_)
                    next_mask = process_act_masks(obs_)
                    inserted_idx = buffer.next
                    buffer.insert_step(
                        [obs.to_data_list()[0]],
                        [next_obs.to_data_list()[0]],
                        torch.tensor([action]),
                        [reward],
                        [done],
                        [
                            (
                                True
                                if not cfg.distr_scorer
                                else ((not cfg.use_potential) and (not (done or trunc)))
                            )
                        ],
                    )
                    scorer.update(buffer)
                    
                    # Send model to be scored (may be a no-op)
                    if cfg.use_potential or (done or trunc):
                        scorer.push_model(env.model, inserted_idx, env.label_idx)

                    obs = next_obs
                    mask = next_mask
                    if done or trunc:
                        rand_model, rand_label = random.choice(RAND_MODELS)
                        obs_, info = env.reset_with_model(rand_model, rand_label)
                        obs = process_obs(obs_)
                        mask = process_act_masks(obs_)
            warmup_steps = 0 # We'll start immediately now

=======
        traj_id = 0
>>>>>>> 19a0c2ad
        for step in tqdm(range(warmup_steps + cfg.iterations), position=0):
            train_step = max(step - warmup_steps, 0)
            percent_done = max((step - warmup_steps) / cfg.iterations, 0)
            last_step_sample_bonus = cfg.last_step_sample_bonus + (cfg.last_step_sample_bonus_start - cfg.last_step_sample_bonus) * max(0, 1 - (train_step / cfg.last_step_sample_bonus_start_steps))

            # Collect experience
            with torch.no_grad():
                for _ in range(cfg.train_steps):
                    if (
                        random.random() < cfg.q_epsilon * max(1.0 - percent_done, 0.05)
                        or not buffer.filled
                    ):
                        action = random.choice(
                            [i for i, b in enumerate((~mask.bool()).tolist()) if b]
                        )
                    else:
                        obs.to(device)
                        action, _ = get_action(q_net, obs, mask.to(device))
                        obs.to("cpu")
                    obs_, reward, done, trunc, info_ = env.step(action)

                    # Normalize reward if last step
                    if (done or trunc) and not cfg.use_potential:
                        reward = (reward - cfg.norm_min) / (cfg.norm_max - cfg.norm_min)

                    next_obs = process_obs(obs_)
                    next_mask = process_act_masks(obs_)
                    inserted_idx = buffer.next
                    buffer.insert_step(
                        [obs.to_data_list()[0]],
                        [next_obs.to_data_list()[0]],
                        torch.tensor([action]),
                        [reward],
                        [done],
                        [
                            (
                                True
                                if not cfg.distr_scorer
                                else ((not cfg.use_potential) and (not (done or trunc)))
                            )
                        ],
                        [1.0 if done or trunc else last_step_sample_bonus],
                        [traj_id]
                    )
                    scorer.update(buffer)
                    
                    # Send model to be scored (may be a no-op)
                    if cfg.use_potential or (done or trunc):
                        scorer.push_model(env.model, inserted_idx, env.label_idx, traj_id)

                    obs = next_obs
                    mask = next_mask
                    if done or trunc:
                        obs_, info = env.reset()
                        obs = process_obs(obs_)
                        mask = process_act_masks(obs_)
                        if not cfg.distr_scorer and cfg.use_traj_returns:
                            buffer.set_traj_return(traj_id, reward)
                        traj_id = (traj_id + 1) % cfg.buffer_size

            # Train
            if buffer.filled:
                # Unfreeze feature extractor if unfreezing is specified
                if cfg.freeze_fe_for > 0 and train_step == cfg.freeze_fe_for:
                    q_net.freeze_fe(False)

                total_q_loss = train_dqn(
                    q_net,
                    q_net_target,
                    q_opt,
                    buffer,
                    device,
                    cfg.train_iters,
                    cfg.train_batch_size,
                    cfg.discount,
                    cfg.use_traj_returns,
                )

                log_dict = {
                    "avg_q_loss": total_q_loss / cfg.train_iters,
                    "q_lr": q_opt.param_groups[-1]["lr"],
                }

                # Evaluate the network's performance after this training iteration.
                if step % cfg.eval_every == 0:
                    with torch.no_grad():
                        reward_total = 0.0
                        pred_reward_total = 0.0
                        max_reward_total = -float("inf")
                        min_reward_total = float("inf")
                        obs_, _ = test_env.reset()
                        eval_obs = process_obs(obs_)
                        eval_mask = process_act_masks(obs_)
                        images = {p: [] for p in prompts}
                        for eval_run_id in range(cfg.eval_steps):
                            steps_taken = 0
                            episode_reward = 0.0
                            for _ in range(cfg.max_eval_steps):
                                action, q_val = get_action(q_net, eval_obs.to(device), eval_mask.to(device))
                                pred_reward_total += q_val
                                obs_, reward, done, trunc, _ = test_env.step(action)
                                eval_obs = eval_obs = process_obs(obs_)
                                eval_mask = process_act_masks(obs_)
                                steps_taken += 1
                                reward_total += reward
                                episode_reward += reward
                                if done or trunc:
                                    images[test_env.prompt].append((episode_reward, test_env.screenshot()[0]))

                                    obs_, info = test_env.reset()
                                    eval_obs = process_obs(obs_)
                                    eval_mask = process_act_masks(obs_)
                                    break
                            max_reward_total = max(episode_reward, max_reward_total)
                            min_reward_total = min(episode_reward, min_reward_total)
                    log_dict.update(
                        {
                            "avg_eval_episode_reward": reward_total / cfg.eval_steps,
                            "eval_max_reward": max_reward_total,
                            "eval_min_reward": min_reward_total,
                            "avg_eval_episode_predicted_reward": pred_reward_total
                            / cfg.eval_steps,
                            "eval_images": sum([[wandb.Image(img, caption=f"{k}: {score}") for (score, img) in imgs] for k, imgs in images.items() if len(imgs) > 0], []),
                            "last_step_sample_bonus": last_step_sample_bonus,
                        }
                    )

                wandb.log(log_dict)

                # Update Q target
                if step % cfg.target_update == 0:
                    q_net_target.load_state_dict(q_net.state_dict())

                # Save checkpoint
                if step % cfg.save_every == 0:
                    save_model(
                        q_net,
                        str(chkpt_path / f"q_net-{step}.safetensors"),
                    )
                    save_model(
                        q_net,
                        str(chkpt_path / f"q_net-latest.safetensors"),
                    )<|MERGE_RESOLUTION|>--- conflicted
+++ resolved
@@ -115,11 +115,8 @@
     last_step_sample_bonus_start: float = 1.0 # Last step sample bonus at the start; will anneal to `last_step_sample_bonus`
     last_step_sample_bonus_start_steps: int = 0 # Annealing time for last step sample bonus
     add_steps: bool = False
-<<<<<<< HEAD
     use_ldraw: bool = False
-=======
     use_traj_returns: bool = False
->>>>>>> 19a0c2ad
     device: str = "cuda"
 
 class ExpMeta(BaseModel):
@@ -364,7 +361,7 @@
         obs = process_obs(obs_)
         mask = process_act_masks(obs_)
         warmup_steps = int(cfg.buffer_size / cfg.train_steps)
-<<<<<<< HEAD
+        traj_id = 0
 
         # If we're using our manual model policy, fill the buffer with this data
         if cfg.use_ldraw:
@@ -398,6 +395,7 @@
                                 else ((not cfg.use_potential) and (not (done or trunc)))
                             )
                         ],
+                        [traj_id]
                     )
                     scorer.update(buffer)
                     
@@ -414,9 +412,6 @@
                         mask = process_act_masks(obs_)
             warmup_steps = 0 # We'll start immediately now
 
-=======
-        traj_id = 0
->>>>>>> 19a0c2ad
         for step in tqdm(range(warmup_steps + cfg.iterations), position=0):
             train_step = max(step - warmup_steps, 0)
             percent_done = max((step - warmup_steps) / cfg.iterations, 0)
